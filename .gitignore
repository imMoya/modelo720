--- conflicted
+++ resolved
@@ -171,14 +171,10 @@
 .pypirc
 
 # Custom datasets
-<<<<<<< HEAD
 datasets/
 
 # logs
 logs/
 
 # DS_Store
-.DS_Store
-=======
-datasets/
->>>>>>> 841aff23
+.DS_Store